--- conflicted
+++ resolved
@@ -14,13 +14,9 @@
 from .python2_3 import asUnicode, basestring
 from .Qt import QtGui, QtCore, USE_PYSIDE
 from . import getConfigOption, setConfigOptions
-<<<<<<< HEAD
 from . import debug, reload
 from .reload import getPreviousVersion 
-=======
-from . import debug
 from .metaarray import MetaArray
->>>>>>> 748ca554
 
 
 Colors = {
